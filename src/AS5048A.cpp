#include "Arduino.h"

#include <AS5048A.h>

static const uint16_t AS5048A_CLEAR_ERROR_FLAG              = 0x0001;
static const uint16_t AS5048A_PROGRAMMING_CONTROL           = 0x0003;
static const uint16_t AS5048A_OTP_REGISTER_ZERO_POS_HIGH    = 0x0016;
static const uint16_t AS5048A_OTP_REGISTER_ZERO_POS_LOW     = 0x0017;
static const uint16_t AS5048A_DIAG_AGC                      = 0x3FFD;
static const uint16_t AS5048A_MAGNITUDE                     = 0x3FFE;
static const uint16_t AS5048A_ANGLE                         = 0x3FFF;

static const uint8_t AS5048A_AGC_FLAG												= 0xFF;
static const uint8_t AS5048A_ERROR_PARITY_FLAG							= 0x04;
static const uint8_t AS5048A_ERROR_COMMAND_INVALID_FLAG			= 0x02;
static const uint8_t AS5048A_ERROR_FRAMING_FLAG							= 0x01;

static const uint16_t AS5048A_DIAG_COMP_HIGH								= 0x2000;
static const uint16_t AS5048A_DIAG_COMP_LOW									= 0x1000;
static const uint16_t AS5048A_DIAG_COF											= 0x0800;
static const uint16_t AS5048A_DIAG_OCF											= 0x0400;

static const double 	  AS5048A_MAX_VALUE 					= 8191.0;

/**
 * Constructor
 */
AS5048A::AS5048A(byte cs, bool debug /*=false*/)
: _cs(cs)
, errorFlag(false)
, ocfFlag(false)
, position(0)
, debug(debug)
{
}

/**
 * Initialiser
 * Sets up the SPI interface
 */
void AS5048A::begin(){
	setDelay();

	// 1MHz clock (AMS should be able to accept up to 10MHz)
<<<<<<< HEAD
	this->settings = SPISettings(1000000, MSBFIRST, SPI_MODE1);
=======
	this->settings = SPISettings(3000000, MSBFIRST, SPI_MODE1);
>>>>>>> 305b9f0c

	//setup pins
	pinMode(this->_cs, OUTPUT);

	//SPI has an internal SPI-device counter, it is possible to call "begin()" from different devices
	SPI.begin();
}

/**
 * Closes the SPI connection
 * SPI has an internal SPI-device counter, for each begin()-call the close() function must be called exactly 1 time
 */
void AS5048A::close(){
	SPI.end();
}

/**
 * Utility function used to calculate even parity of an unigned 16 bit integer
 */
uint8_t AS5048A::spiCalcEvenParity(uint16_t value){
	uint8_t cnt = 0;

	for (uint8_t i = 0; i < 16; i++)
	{
		if (value & 0x1)
		{
			cnt++;
		}
		value >>= 1;
	}
	return cnt & 0x1;
}



/**
 * Get the rotation of the sensor relative to the zero position.
 *
 * @return {int16_t} between -2^13 and 2^13
 */
int16_t AS5048A::getRotation(){
	uint16_t data;
	int16_t rotation;

	data = AS5048A::getRawRotation();
	rotation = static_cast<int16_t>(data) - static_cast<int16_t>(this->position);
	if(rotation > AS5048A_MAX_VALUE) rotation = -((0x3FFF)-rotation); //more than -180

	return rotation;
}

/**
 * Returns the raw angle directly from the sensor
 */
int16_t AS5048A::getRawRotation(){
	return AS5048A::read(AS5048A_ANGLE);
}

/**
  * Get the rotation of the sensor relative to the zero position in degrees.
  *
  * @return {double} between 0 and 360
  */

double AS5048A::getRotationInDegrees(){
	int16_t rotation = getRotation();
	double degrees = 360.0 * (rotation + AS5048A_MAX_VALUE) / (AS5048A_MAX_VALUE * 2.0);
	return degrees;
}

/**
  * Get the rotation of the sensor relative to the zero position in radians.
  *
  * @return {double} between 0 and 2 * PI
  */

double AS5048A::getRotationInRadians(){
	int16_t rotation = getRotation();
	double radians = PI * (rotation + AS5048A_MAX_VALUE) / AS5048A_MAX_VALUE;
	return radians;
}

/**
 * returns the value of the state register
 * @return unsigned 16 bit integer containing flags
 */
uint16_t AS5048A::getState(){
	return AS5048A::read(AS5048A_DIAG_AGC);
}

/**
 * Print the diagnostic register of the sensor
 */
void AS5048A::printState(){
	if (this->debug)
	{
		uint16_t data = AS5048A::getState();
		if(AS5048A::error()){
			Serial.print("Error bit was set!");
		}
		Serial.println(data, BIN);
	}
}

/**
 * Returns the value used for Automatic Gain Control (Part of diagnostic
 * register)
 */
uint8_t AS5048A::getGain(){
	uint16_t data = AS5048A::getState();
	return static_cast<uint8_t>(data & AS5048A_AGC_FLAG);
}

/**
 * Get diagnostic
 */
String AS5048A::getDiagnostic(){
	uint16_t data = AS5048A::getState();
	if (data & AS5048A_DIAG_COMP_HIGH)
	{
		return "COMP high";
	}
	if (data & AS5048A_DIAG_COMP_LOW)
	{
		return "COMP low";
	}
	if (data & AS5048A_DIAG_COF)
	{
		return "CORDIC overflow";
	}
	if (data & AS5048A_DIAG_OCF && ocfFlag == false)
	{
		ocfFlag = true;
		return "Offset compensation finished";
	}
	return "";
}

/*
 * Get and clear the error register by reading it
 */
String AS5048A::getErrors(){
	uint16_t error = AS5048A::read(AS5048A_CLEAR_ERROR_FLAG);
	if (error & AS5048A_ERROR_PARITY_FLAG){
		return "Parity Error";
	}
	if (error & AS5048A_ERROR_COMMAND_INVALID_FLAG){
		return "Command invalid";
	}
	if (error & AS5048A_ERROR_FRAMING_FLAG){
		return "Framing error";
	}
	return "";
}

/*
 * Set the zero position
 */
void AS5048A::setZeroPosition(uint16_t position){
	this->position = position % 0x3FFF;
}

/*
 * Returns the current zero position
 */
uint16_t AS5048A::getZeroPosition(){
	return this->position;
}

/*
 * Check if an error has been encountered.
 */
bool AS5048A::error(){
	return this->errorFlag;
}

/*
 * Read a register from the sensor
 * Takes the address of the register as an unsigned 16 bit
 * Returns the value of the register
 */
uint16_t AS5048A::read(uint16_t registerAddress){
	uint16_t command = 0x4000; // PAR=0 R/W=R
	command = command | registerAddress;

	//Add a parity bit on the the MSB
	command |= static_cast<uint16_t>(spiCalcEvenParity(command)<<0xF);

	if (this->debug)
	{
		Serial.print("Read (0x");
		Serial.print(registerAddress, HEX);
		Serial.print(") with command: 0b");
		Serial.println(command, BIN);
	}

	//SPI - begin transaction
	SPI.beginTransaction(this->settings);

	//Send the command
	digitalWrite(this->_cs, LOW);
	SPI.transfer16(command);
	digitalWrite(this->_cs,HIGH);

	delay(this->esp32_delay);

	//Now read the response
	digitalWrite(this->_cs, LOW);
	uint16_t response = SPI.transfer16(0x00);
	digitalWrite(this->_cs, HIGH);

	//SPI - end transaction
	SPI.endTransaction();

	if (this->debug)
	{
		Serial.print("Read returned: ");
		Serial.println(command, BIN);
	}

	//Check if the error bit is set
	if (response & 0x4000) {
		if (this->debug)
		{
			Serial.println("Setting error bit");
		}
		this->errorFlag = true;
	}
	else {
		this->errorFlag = false;
	}

	//Return the data, stripping the parity and error bits
	return response & ~0xC000;
}


/*
 * Write to a register
 * Takes the 16-bit  address of the target register and the unsigned 16 bit of data
 * to be written to that register
 * Returns the value of the register after the write has been performed. This
 * is read back from the sensor to ensure a sucessful write.
 */
uint16_t AS5048A::write(uint16_t registerAddress, uint16_t data) {

	uint16_t command = 0x0000; // PAR=0 R/W=W
	command |= registerAddress;

	//Add a parity bit on the the MSB
	command |= static_cast<uint16_t>(spiCalcEvenParity(command)<<0xF);

	if (this->debug)
	{
		Serial.print("Write (0x");
		Serial.print(registerAddress, HEX);
		Serial.print(") with command: 0b");
		Serial.println(command, BIN);
	}

	//SPI - begin transaction
	SPI.beginTransaction(this->settings);

	//Start the write command with the target address
	digitalWrite(this->_cs, LOW);
	SPI.transfer16(command);
	digitalWrite(this->_cs,HIGH);

<<<<<<< HEAD
	uint16_t dataToSend = 0x0000;
=======
	uint16_t dataToSend = 0b0000000000000000;
>>>>>>> 305b9f0c
	dataToSend |= data;

	//Craft another packet including the data and parity
	dataToSend |= static_cast<uint16_t>(spiCalcEvenParity(dataToSend)<<0xF);

	if (this->debug)
	{
		Serial.print("Sending data to write: ");
		Serial.println(dataToSend, BIN);
	}

	//Now send the data packet
	digitalWrite(this->_cs,LOW);
	SPI.transfer16(dataToSend);
	digitalWrite(this->_cs,HIGH);

	delay(this->esp32_delay);

	digitalWrite(this->_cs, LOW);
	uint16_t response = SPI.transfer16(0x0000);
	digitalWrite(this->_cs, HIGH);

	//SPI - end transaction
	SPI.endTransaction();

	//Return the data, stripping the parity and error bits
	return response & ~0xC000;
}

/**
 * Set the delay acording to the microcontroller architecture
 */
void AS5048A::setDelay()
{
#if defined(ESP32) || defined(ARDUINO_ARCH_ESP32)
	this->esp32_delay = 50;
	if (this->debug)
	{
		Serial.println("AS5048A working with ESP32");
	}
#elif __AVR__
	this->esp32_delay = 0;
	if (this->debug)
	{
		Serial.println("AS5048A working with AVR");
	}
#else
	this->esp32_delay = 0;
	if (this->debug)
	{
		Serial.println("Device not detected");
	}
#endif
}<|MERGE_RESOLUTION|>--- conflicted
+++ resolved
@@ -42,11 +42,7 @@
 	setDelay();
 
 	// 1MHz clock (AMS should be able to accept up to 10MHz)
-<<<<<<< HEAD
-	this->settings = SPISettings(1000000, MSBFIRST, SPI_MODE1);
-=======
 	this->settings = SPISettings(3000000, MSBFIRST, SPI_MODE1);
->>>>>>> 305b9f0c
 
 	//setup pins
 	pinMode(this->_cs, OUTPUT);
@@ -315,11 +311,7 @@
 	SPI.transfer16(command);
 	digitalWrite(this->_cs,HIGH);
 
-<<<<<<< HEAD
 	uint16_t dataToSend = 0x0000;
-=======
-	uint16_t dataToSend = 0b0000000000000000;
->>>>>>> 305b9f0c
 	dataToSend |= data;
 
 	//Craft another packet including the data and parity
